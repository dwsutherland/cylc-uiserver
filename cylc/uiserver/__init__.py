# Copyright (C) NIWA & British Crown (Met Office) & Contributors.
#
# This program is free software: you can redistribute it and/or modify
# it under the terms of the GNU General Public License as published by
# the Free Software Foundation, either version 3 of the License, or
# (at your option) any later version.
#
# This program is distributed in the hope that it will be useful,
# but WITHOUT ANY WARRANTY; without even the implied warranty of
# MERCHANTABILITY or FITNESS FOR A PARTICULAR PURPOSE.  See the
# GNU General Public License for more details.
#
# You should have received a copy of the GNU General Public License
# along with this program.  If not, see <http://www.gnu.org/licenses/>.

<<<<<<< HEAD
__version__ = "1.1.1.dev"
=======
__version__ = "1.2.0.dev"
>>>>>>> 549afbd9

import os
from typing import Dict
from cylc.uiserver.app import CylcUIServer

from cylc.uiserver.logging_util import RotatingUISFileHandler


def init_log():
    LOG = RotatingUISFileHandler()
    # set up uiserver log
    LOG.on_start()


def _jupyter_server_extension_points():
    """
    Returns a list of dictionaries with metadata describing
    where to find the `_load_jupyter_server_extension` function.
    """
    return [
        {
            "module": "cylc.uiserver.app",
            'app': CylcUIServer
        }
    ]


def getenv(*env_vars: str) -> Dict[str, str]:
    """Extract env vars if set.

    Returns a dict containing key:value pairs of environment variables
    defined in env_vars providing they are present in the environment.

    Examples:
        >>> getenv('HOME', 'NOT_AN_ENVIRONMENT_VARIABLE')
        {'HOME': ...}

    """
    env: Dict[str, str] = {}
    for env_var in env_vars:
        if env_var in os.environ:
            env[env_var] = os.environ[env_var]
    return env<|MERGE_RESOLUTION|>--- conflicted
+++ resolved
@@ -13,11 +13,7 @@
 # You should have received a copy of the GNU General Public License
 # along with this program.  If not, see <http://www.gnu.org/licenses/>.
 
-<<<<<<< HEAD
-__version__ = "1.1.1.dev"
-=======
 __version__ = "1.2.0.dev"
->>>>>>> 549afbd9
 
 import os
 from typing import Dict
